--- conflicted
+++ resolved
@@ -60,16 +60,11 @@
 #pycharm
 .idea/*
 
-<<<<<<< HEAD
 #dolphin config files
 .directory
 
 #vim swap files
 *.swp
-=======
-#Dolphin browser files
-.directory/
-.directory
 
 #Binary data files
 *.volume
@@ -77,5 +72,4 @@
 *.tiff
 *.tif
 *.dat
-*.DAT
->>>>>>> 2801094d
+*.DAT