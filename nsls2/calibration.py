# ######################################################################
# Copyright (c) 2014, Brookhaven Science Associates, Brookhaven        #
# National Laboratory. All rights reserved.                            #
#                                                                      #
# Redistribution and use in source and binary forms, with or without   #
# modification, are permitted provided that the following conditions   #
# are met:                                                             #
#                                                                      #
# * Redistributions of source code must retain the above copyright     #
#   notice, this list of conditions and the following disclaimer.      #
#                                                                      #
# * Redistributions in binary form must reproduce the above copyright  #
#   notice this list of conditions and the following disclaimer in     #
#   the documentation and/or other materials provided with the         #
#   distribution.                                                      #
#                                                                      #
# * Neither the name of the Brookhaven Science Associates, Brookhaven  #
#   National Laboratory nor the names of its contributors may be used  #
#   to endorse or promote products derived from this software without  #
#   specific prior written permission.                                 #
#                                                                      #
# THIS SOFTWARE IS PROVIDED BY THE COPYRIGHT HOLDERS AND CONTRIBUTORS  #
# "AS IS" AND ANY EXPRESS OR IMPLIED WARRANTIES, INCLUDING, BUT NOT    #
# LIMITED TO, THE IMPLIED WARRANTIES OF MERCHANTABILITY AND FITNESS    #
# FOR A PARTICULAR PURPOSE ARE DISCLAIMED. IN NO EVENT SHALL THE       #
# COPYRIGHT HOLDER OR CONTRIBUTORS BE LIABLE FOR ANY DIRECT,           #
# INDIRECT, INCIDENTAL, SPECIAL, EXEMPLARY, OR CONSEQUENTIAL DAMAGES   #
# (INCLUDING, BUT NOT LIMITED TO, PROCUREMENT OF SUBSTITUTE GOODS OR   #
# SERVICES; LOSS OF USE, DATA, OR PROFITS; OR BUSINESS INTERRUPTION)   #
# HOWEVER CAUSED AND ON ANY THEORY OF LIABILITY, WHETHER IN CONTRACT,  #
# STRICT LIABILITY, OR TORT (INCLUDING NEGLIGENCE OTHERWISE) ARISING   #
# IN ANY WAY OUT OF THE USE OF THIS SOFTWARE, EVEN IF ADVISED OF THE   #
# POSSIBILITY OF SUCH DAMAGE.                                          #
########################################################################
"""
This is the module for calibration functions and data
"""

from __future__ import (absolute_import, division, print_function,
                        unicode_literals)

import six
import numpy as np
import scipy.signal
from collections import deque
from nsls2.constants import calibration_standards
from nsls2.feature import (filter_peak_height, peak_refinement,
                           refine_log_quadratic)
from nsls2.core import (pixel_to_phi, pixel_to_radius,
                        pairwise, bin_edges_to_centers, bin_1D)


def estimate_d_blind(name, wavelength, bin_centers, ring_average,
               window_size, max_peak_count, thresh):
    """
    Estimate the sample-detector distance
<<<<<<< HEAD
    
=======

>>>>>>> b42e14df
    Given a radially integrated calibration image return an estimate for
    the sample-detector distance.  This function does not require a
    rough estimate of what d should be.

    For the peaks found the detector-sample distance is estimated via
    .. math ::

        D = \\frac{r}{\\tan 2\\theta}

    where :math:`r` is the distance in mm from the calibrated center
    to the ring on the detector and :math:`D` is the distance from
    the sample to the detector.

    Parameters
    ----------
    name : str
        The name of the calibration standard.  Used to look up the
        expected peak location
        For valid options, see the name attribute on this function

    wavelength : float
        The wavelength of scattered x-ray in nm

    bin_centers : array
        The distance from the calibrated center to the center of
        the ring's annulus in mm

    ring_average : array
        The average intensity in the given ring of a azimuthally integrated
        powder pattern.  In counts [arb]

    window_size : int
        The number of elements on either side of a local maximum to
        use for locating and refining peaks.  Candidates are identified
        as a relative maximum in a window sized (2*window_size + 1) and
        the same window is used for fitting the peaks to refine the location.

    max_peak_count : int
        Use at most this many peaks

    thresh : float
        Fraction of maximum peak height

    Returns
    -------
    dist_sample : float
        The detector-sample distance in mm.  This is the mean of the estimate
        from all of the peaks used.

    std_dist_sample : float
        The standard deviation of d computed from the peaks used.
    """

    # get the calibration standard
    cal = calibration_standards[name]
    # find the local maximums
    cands = scipy.signal.argrelmax(ring_average, order=window_size)[0]
    # filter local maximums by size
    cands = filter_peak_height(ring_average, cands,
                               thresh*np.max(ring_average), window=window_size)
    # TODO insert peak identification validation.  This might be better than
    # improving the threshold value.
    # refine the locations of the peaks
    peaks_x, peaks_y = peak_refinement(bin_centers, ring_average, cands,
                                       window_size, refine_log_quadratic)
    # compute tan(2theta) for the expected peaks
    tan2theta = np.tan(cal.convert_2theta(wavelength))
    # figure out how many peaks we can look at
    slc = slice(0, np.min([len(tan2theta), len(peaks_x), max_peak_count]))
    # estimate the sample-detector distance for each of the peaks
    d_array = (peaks_x[slc] / tan2theta[slc])
    return np.mean(d_array), np.std(d_array)

# Set an attribute for the calibration names that are valid options.  This
# attribute also aids in autowrapping into VisTrails
estimate_d_blind.name = list(calibration_standards)


def refine_center(image, calibrated_center, pixel_size, phi_steps, max_peaks,
                  thresh, window_size,
                  nx=None, min_x=None, max_x=None):
    """
    Refines the location of the center of the beam.

    This relies on being able to see the whole powder pattern.

    Parameters
    ----------
    image : ndarray
        The image

    calibrated_center : tuple
        (row, column) the estimated center

    pixel_size : tuple
        (pixel_height, pixel_width)

    phi_steps : int
        How many regions to split the ring into, should be >10

    max_peaks : int
        Number of rings to look it

    thresh : float
        Fraction of maximum peak height

    window_size : int, optional
        The window size to use (in bins) to use when refining peaks

    nx : int, optional
        Number of bins to use for radial binning

    min_x : float, optional
        The minimum radius to use for radial binning

    max_x : float, optional
        The maximum radius to use for radial binning

    Returns
    -------
    calibrated_center : tuple
        The refined calibrated center.
    """
    if nx is None:
        nx = int(np.mean(image.shape) * 2)

    phi = pixel_to_phi(image.shape, calibrated_center, pixel_size).ravel()
    r = pixel_to_radius(image.shape, calibrated_center, pixel_size).ravel()
    I = image.ravel()

    phi_steps = np.linspace(-np.pi, np.pi, phi_steps, endpoint=True)
    out = deque()
    for phi_start, phi_end in pairwise(phi_steps):
        mask = (phi <= phi_end) * (phi > phi_start)
        out.append(bin_1D(r[mask], I[mask],
                          nx=nx, min_x=min_x, max_x=max_x))
    out = list(out)

    ring_trace = []
    for bins, b_sum, b_count in out:
        mask = b_sum > 10
        avg = b_sum[mask] / b_count[mask]
        bin_centers = bin_edges_to_centers(bins)[mask]

        cands = scipy.signal.argrelmax(avg, order=window_size)[0]
        # filter local maximums by size
        cands = filter_peak_height(avg, cands, thresh*np.max(avg),
                                           window=window_size)
        ring_trace.append(bin_centers[cands[:max_peaks]])

    tr_len = [len(rt) for rt in ring_trace]
    mm = np.min(tr_len)
    ring_trace = np.vstack([rt[:mm] for rt in ring_trace]).T

    mean_dr = np.mean(ring_trace - np.mean(ring_trace, axis=1, keepdims=True),
                      axis=0)

    phi_centers = bin_edges_to_centers(phi_steps)

    delta = np.mean(np.diff(phi_centers))
    # this is doing just one term of a Fourier series
    # note that we have to convert _back_ to pixels from real units
    # TODO do this with better integration/handle repeat better
    col_shift = (np.sum(np.sin(phi_centers) * mean_dr) *
                 delta / (np.pi * pixel_size[1]))
    row_shift = (np.sum(np.cos(phi_centers) * mean_dr) *
                 delta / (np.pi * pixel_size[0]))

    return tuple(np.array(calibrated_center) +
                 np.array([row_shift, col_shift]))<|MERGE_RESOLUTION|>--- conflicted
+++ resolved
@@ -54,11 +54,7 @@
                window_size, max_peak_count, thresh):
     """
     Estimate the sample-detector distance
-<<<<<<< HEAD
-    
-=======
-
->>>>>>> b42e14df
+
     Given a radially integrated calibration image return an estimate for
     the sample-detector distance.  This function does not require a
     rough estimate of what d should be.
