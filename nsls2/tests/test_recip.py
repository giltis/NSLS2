--- conflicted
+++ resolved
@@ -2,19 +2,12 @@
                         unicode_literals)
 
 import six
-
 import numpy as np
-
 from nose.tools import raises
 
 from nsls2.testing.decorators import known_fail_if
 import numpy.testing as npt
-<<<<<<< HEAD
 from nsls2 import recip
-=======
-import six
-from nsls2.testing.decorators import known_fail_if
->>>>>>> b9fd261c
 
 
 @known_fail_if(six.PY3)
@@ -46,7 +39,6 @@
     pdict['ub'] = ub_mat
     # ensure invalid entries for frame_mode actually fail
 
-<<<<<<< HEAD
     # smoketest the frame_mode variable
     for passes in recip.process_to_q.frame_mode:
         recip.process_to_q(frame_mode=passes, **pdict)
@@ -63,25 +55,11 @@
     for pixel, kn_hkl in known_hkl:
         npt.assert_array_almost_equal(hkl[pixel], kn_hkl, decimal=8)
 
-=======
-    tot_set = recip.process_to_q(setting_angles, detector_size,
-                                 pixel_size, calibrated_center,
-                                dist_sample, wavelength, ub_mat)
-
-    # Known HKL values for the given six angles)
-    # each entry in list is (pixel_number, known hkl value)
-    known_hkl = [(32896, np.array([-0.15471196, 0.19673939, -0.11440936])),
-                 (98432, np.array([0.10205953,  0.45624416, -0.27200778]))]
-
-    for pixel, kn_hkl in known_hkl:
-        npt.assert_array_almost_equal(tot_set[pixel], kn_hkl, decimal=8)
->>>>>>> b9fd261c
 
 @raises(KeyError)
 def _process_to_q_exception(param_dict, frame_mode):
     recip.process_to_q(frame_mode=frame_mode, **param_dict)
 
-<<<<<<< HEAD
 
 def test_frame_mode_fail():
     detector_size = (256, 256)
@@ -111,83 +89,4 @@
     pdict['ub'] = ub_mat
 
     for fails in [0, 5, 'cat']:
-        yield _process_to_q_exception, pdict, fails
-=======
-@known_fail_if(six.PY3)
-def test_process_grid():
-    size = 10
-    q_max = np.array([1.0, 1.0, 1.0])
-    q_min = np.array([-1.0, -1.0, -1.0])
-    dqn = np.array([size, size, size])
-    # slice tricks
-    # this make a list of slices, the imaginary value in the
-    # step is interpreted as meaning 'this many values'
-    slc = [slice(_min + (_max - _min)/(s * 2),
-                 _max - (_max - _min)/(s * 2),
-                 1j * s)
-           for _min, _max, s in zip(q_min, q_max, dqn)]
-    # use the numpy slice magic to make X, Y, Z these are dense meshes with
-    # points in the center of each bin
-    X, Y, Z = np.mgrid[slc]
-
-    # make and ravel the image data (which is all ones)
-    I = np.ones_like(X).ravel()
-
-    # make input data (Nx3
-    data = np.array([np.ravel(X),
-                     np.ravel(Y),
-                     np.ravel(Z)]).T
-
-    (grid_data, grid_occu,
-         grid_std, grid_out) = recip.process_grid(data, I,
-                                                  q_min, q_max,
-                                                  dqn=dqn)
-
-    # check the values are as expected
-    npt.assert_array_equal(grid_data.ravel(), I)
-    npt.assert_equal(grid_out, 0)
-    npt.assert_array_equal(grid_occu, np.ones_like(grid_occu))
-    npt.assert_array_equal(grid_std, 0)
-
-
-@known_fail_if(six.PY3)
-def test_process_grid_std():
-    size = 10
-    q_max = np.array([1.0, 1.0, 1.0])
-    q_min = np.array([-1.0, -1.0, -1.0])
-    dqn = np.array([size, size, size])
-    # slice tricks
-    # this make a list of slices, the imaginary value in the
-    # step is interpreted as meaning 'this many values'
-    slc = [slice(_min + (_max - _min)/(s * 2),
-                 _max - (_max - _min)/(s * 2),
-                 1j * s)
-           for _min, _max, s in zip(q_min, q_max, dqn)]
-    # use the numpy slice magic to make X, Y, Z these are dense meshes with
-    # points in the center of each bin
-    X, Y, Z = np.mgrid[slc]
-
-    # make and ravel the image data (which is all ones)
-    I = np.hstack([j * np.ones_like(X).ravel() for j in range(1, 6)])
-
-    # make input data (N*5x3)
-    data = np.vstack([np.tile(_, 5)
-                      for _ in (np.ravel(X), np.ravel(Y), np.ravel(Z))]).T
-
-    (grid_data, grid_occu,
-         grid_std, grid_out) = recip.process_grid(data, I,
-                                                  q_min, q_max,
-                                                  dqn=dqn)
-
-    # check the values are as expected
-    npt.assert_array_equal(grid_data,
-                           np.ones_like(X) * np.mean(np.arange(1, 6)))
-    npt.assert_equal(grid_out, 0)
-    npt.assert_array_equal(grid_occu, np.ones_like(grid_occu)*5)
-    # need to convert std -> ste (standard error)
-    # according to wikipedia ste = std/sqrt(n), but experimentally, this is
-    # implemented as ste = std / srt(n - 1)
-    npt.assert_array_equal(grid_std,
-                           (np.ones_like(grid_occu) *
-                            np.std(np.arange(1, 6))/np.sqrt(5 - 1)))
->>>>>>> b9fd261c
+        yield _process_to_q_exception, pdict, fails