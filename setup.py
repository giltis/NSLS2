#!/usr/bin/env python

import setuptools
from distutils.core import setup, Extension
from setupext import ext_modules
import numpy as np

setup(
    name='NSLS2',
    version='0',
    author='Brookhaven National Lab',
<<<<<<< HEAD
    packages=["nsls2",
              "nsls2.testing",
              "nsls2.fitting",
              "nsls2.fitting.model"],
    include_dirs=[np.get_include()],
    ext_modules=ext_modules
=======
    packages=["nsls2", "nsls2.io"],
>>>>>>> 4aed3aaf
    )<|MERGE_RESOLUTION|>--- conflicted
+++ resolved
@@ -9,14 +9,11 @@
     name='NSLS2',
     version='0',
     author='Brookhaven National Lab',
-<<<<<<< HEAD
     packages=["nsls2",
               "nsls2.testing",
               "nsls2.fitting",
-              "nsls2.fitting.model"],
+              "nsls2.fitting.model",
+              "nsls2.io"],
     include_dirs=[np.get_include()],
     ext_modules=ext_modules
-=======
-    packages=["nsls2", "nsls2.io"],
->>>>>>> 4aed3aaf
     )