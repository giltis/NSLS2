--- conflicted
+++ resolved
@@ -17,19 +17,6 @@
     name='scikit-xray',
     version='0.0.3',
     author='Brookhaven National Lab',
-<<<<<<< HEAD
-    packages=["nsls2",
-              "nsls2.testing",
-              "nsls2.fitting",
-              "nsls2.fitting.model",
-              "nsls2.fitting.base",
-              "nsls2.io",
-              "nsls2.img_proc",
-    ],
-    include_dirs=[np.get_include()],
-    ext_modules=ext_modules, requires=[]
-)
-=======
     description="Data analysis tools for X-ray science",
     packages=["skxray",
               "skxray.testing",
@@ -52,5 +39,4 @@
                  "Intended Audience :: Science/Research",
                  "Intended Audience :: Developers",
                  ]
-    )
->>>>>>> a6f6bf4f
+    )